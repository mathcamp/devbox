--- conflicted
+++ resolved
@@ -119,11 +119,7 @@
 
 def update_repo(repo):
     """ Safely update repo and submodules (doesn't overwrite changes) """
-<<<<<<< HEAD
-    print("Updating %s" % repo)
-=======
     LOG.info("Updating %s", repo)
->>>>>>> 2878a6be
     # Update the repo safely (don't discard changes)
     subprocess.call(['git', 'pull', '--ff-only'])
     # Update any submodules
@@ -131,11 +127,7 @@
                     '--recursive'])
 
 
-<<<<<<< HEAD
-def create_virtualenv(env, venv_bin):
-=======
 def create_virtualenv(env):
->>>>>>> 2878a6be
     """
     Create a virtualenv, or link to the correct virtualenv
 
@@ -143,11 +135,6 @@
     ----------
     env : dict
         The 'env' key from the config file. Contains 'path' and 'args'.
-<<<<<<< HEAD
-    venv_bin : str
-        The path to the virtualenv command to use for creating a virtualenv
-=======
->>>>>>> 2878a6be
 
     Returns
     -------
@@ -156,11 +143,7 @@
 
     """
     if not os.path.exists(env['path']):
-<<<<<<< HEAD
-        print("Creating virtualenv %s" % env['path'])
-=======
         LOG.info("Creating virtualenv %s", env['path'])
->>>>>>> 2878a6be
         # If virtualenv command exists, use that
         if find_executable('virtualenv') is not None:
             cmd = ['virtualenv'] + env['args'] + [env['path']]
@@ -178,11 +161,7 @@
     return os.path.abspath(env['path'])
 
 
-<<<<<<< HEAD
-def unbox(repo, dest=None, no_deps=False, venv_bin='virtualenv', *parents):
-=======
 def unbox(repo, dest=None, no_deps=False, *parents):
->>>>>>> 2878a6be
     """
     Set up a repository for development
 
@@ -194,11 +173,6 @@
         The directory to clone into, or None to use the default
     no_deps : bool
         If True, don't clone and set up dependency repos
-<<<<<<< HEAD
-    venv_bin : str
-        The path to the virtualenv binary
-=======
->>>>>>> 2878a6be
     *parents : list
         Peer repositories to install into
 
@@ -212,11 +186,7 @@
             dest = repo_name_from_url(repo)
 
     if not os.path.exists(dest):
-<<<<<<< HEAD
-        print("Cloning %s" % repo)
-=======
         LOG.info("Cloning %s", repo)
->>>>>>> 2878a6be
         subprocess.check_call(['git', 'clone', repo, dest])
 
     with pushd(dest):
@@ -227,11 +197,7 @@
 
         # If python, set up a virtualenv
         if conf.get('env'):
-<<<<<<< HEAD
-            create_virtualenv(conf['env'], venv_bin)
-=======
             create_virtualenv(conf['env'])
->>>>>>> 2878a6be
 
         if 'parent' in conf:
             parents.append(conf['parent'])
@@ -239,19 +205,6 @@
     # Install other devbox repos, if any
     if not no_deps:
         for dep in conf.get('dependencies', []):
-<<<<<<< HEAD
-            unbox(dep, None, no_deps, venv_bin, dest, *parents)
-
-    # Install self int any parent virtualenvs
-    for install_dir in [dest] + parents:
-        with pushd(install_dir):
-            dest_conf = load_conf()
-            venv = dest_conf.get('env')
-            if venv is not None:
-                venv['path'] = os.path.abspath(venv['path'])
-        with pushd(dest):
-            run_commands(conf.get('post_setup', []), venv)
-=======
             LOG.info("Setting up dependency %s", dep)
             unbox(dep, None, no_deps, dest, *parents)
 
@@ -272,7 +225,6 @@
     'error': logging.ERROR,
     'critical': logging.CRITICAL,
 }
->>>>>>> 2878a6be
 
 
 def main(args=None):
@@ -285,16 +237,8 @@
     parser.add_argument('dest', nargs='?', help="Directory to clone into")
     parser.add_argument('--no-deps', action='store_true',
                         help="Do not clone and set up the dependencies")
-<<<<<<< HEAD
-
-    group = parser.add_argument_group('python')
-    group.add_argument('--venv-bin', help="Virtualenv binary "
-                       "(default '%(default)s')",
-                       default='virtualenv')
-=======
     parser.add_argument('-l', '--level', default='info',
                         choices=LEVEL_MAP.keys(), help="Logging level")
->>>>>>> 2878a6be
 
     args = vars(parser.parse_args(args))
     LOG.setLevel(LEVEL_MAP[args.pop('level')])

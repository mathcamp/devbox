""" Test the unboxing process """
import os
import shutil
import subprocess
from unittest import TestCase

from mock import patch, call, MagicMock

from devbox import unbox


# pylint: disable=E1101

class FakeFSTest(TestCase):

    """ Base test case that stubs out filesystem commands """

    def setUp(self):
        super(FakeFSTest, self).setUp()
        self.curdir = '/home/testuser'
        self.existing = set()
        patch.object(os.path, 'exists', self._exists).start()
        patch.object(os.path, 'islink').start()
        patch.object(os, 'chdir', self._chdir).start()
        patch.object(os, 'getcwd', lambda: self.curdir).start()
        patch.object(os, 'symlink').start()
        patch.object(os, 'unlink').start()
        patch.object(os, 'chmod').start()
        patch.object(os, 'stat').start()
        patch.object(shutil, 'rmtree').start()
        patch.object(subprocess, 'check_call').start()
        patch.object(subprocess, 'call').start()
        patch.object(subprocess, 'Popen').start()
        patch.object(unbox, 'urlretrieve').start()
        patch.object(unbox, 'find_executable').start()
        unbox.urlretrieve.return_value = (MagicMock(), MagicMock())
        proc = subprocess.Popen.return_value = MagicMock()
        proc.communicate.return_value = (MagicMock(), MagicMock())

    def tearDown(self):
        super(FakeFSTest, self).tearDown()
        patch.stopall()

    def _chdir(self, newdir):
        """ patch method for faking changing directory """
        if os.path.isabs(newdir):
            self.curdir = os.path.abspath(newdir)
        else:
            self.curdir = os.path.abspath(os.path.join(self.curdir, newdir))

    def _exists(self, path):
        """ patch method for checking if a file exists """
        if not os.path.isabs(path):
            path = os.path.abspath(os.path.join(self.curdir, path))
        return path in self.existing

    def _add_path(self, path):
        """ Mark that a path exists """
        if not os.path.isabs(path):
            path = os.path.abspath(os.path.join(self.curdir, path))
        self.existing.add(path)


class CreateVenvTest(FakeFSTest):

    """ Test the virtualenv creation process """

    def test_create_virtualenv(self):
        """ Creating a virtualenv should run the 'virtualenv' command """
        env = {
            'path': 'venv',
            'args': [],
        }
<<<<<<< HEAD
        unbox.create_virtualenv(env, 'virtualenv')
=======
        unbox.create_virtualenv(env)
>>>>>>> 2878a6be
        subprocess.check_call.assert_called_with(['virtualenv', env['path']])


class UnboxTest(FakeFSTest):

    """ Test the unbox command """

    def setUp(self):
        super(UnboxTest, self).setUp()
        patch.object(unbox, 'load_conf').start()
        self.configs = {}
        unbox.load_conf.side_effect = self._getconf

    def _getconf(self, directory=None):
        """ Get the devbox config for a directory """
        if directory is None:
            directory = self.curdir
        path = os.path.abspath(os.path.join(self.curdir, directory))
        return self.configs.get(path, {})

    def _setconf(self, directory, config):
        """ Set the devbox config for a specific directory """
        path = os.path.abspath(os.path.join(self.curdir, directory))
        self.configs[path] = config

    def test_clone_repo(self):
        """ Unbox should clone the repository """
        repo = 'git@github.com:user/repository'
        unbox.main([repo])
        subprocess.check_call.assert_called_with(['git', 'clone', repo,
                                                  'repository'])

    def test_setup_git_hooks(self):
        """ Unbox should set up git hooks if present """
        repo = 'git@github.com:user/repository'
        self._add_path(os.path.join('repository', 'git_hooks'))
        os.path.islink.return_value = False
        unbox.main([repo])
        self.assertTrue(call('.git/hooks') in shutil.rmtree.call_args_list)
        self.assertTrue(call('../git_hooks', '.git/hooks') in
                        os.symlink.call_args_list)

    def test_clone_to_dest(self):
        """ Unbox should clone the repository to a specific dest """
        repo = 'git@github.com:user/repository'
        dest = 'weird_destination'
        unbox.main([repo, dest])
        subprocess.check_call.assert_called_with(['git', 'clone', repo, dest])

    def test_no_clone_if_exists(self):
        """ Unbox should not clone the repository if it already exists """
        repo = 'git@github.com:user/repository'
        self._add_path('repository')
        unbox.main([repo])
        self.assertTrue(call(['git', 'clone', repo, 'repository']) not in
                        subprocess.check_call.call_args_list)

    def test_clone_correct_dest(self):
        """ Calculate the 'dest' properly from repo urls ending with '.git' """
        repo = 'git@github.com:user/repository.git'
        unbox.main([repo])
        subprocess.check_call.assert_called_with(['git', 'clone', repo,
                                                  'repository'])

    def test_no_clone_if_dir(self):
        """ Unbox should not clone the repo if it is a directory """
        repo = 'repository'
        self._add_path(repo)
        pushd = patch.object(unbox, 'pushd').start()
        unbox.main([repo])
        self.assertTrue(call(['git', 'clone', repo, 'repository']) not in
                        subprocess.check_call.call_args_list)
        pushd.assert_called_with(repo)

    def test_run_pre_setup(self):
        """ Unboxing runs the pre_setup commands """
        repo = 'git@github.com:user/repository.git'
        self._setconf('repository', {
            'pre_setup': ['command one', 'command --two'],
        })
        unbox.main([repo])
        self.assertTrue(call(['command', 'one']) in
                        subprocess.check_call.call_args_list)
        self.assertTrue(call(['command', '--two']) in
                        subprocess.check_call.call_args_list)

    def test_run_post_setup(self):
        """ Unboxing runs the post_setup commands """
        repo = 'git@github.com:user/repository.git'
        self._setconf('repository', {
            'post_setup': ['command one', 'command --two'],
        })
        unbox.main([repo])
        self.assertTrue(call(['command', 'one']) in
                        subprocess.check_call.call_args_list)
        self.assertTrue(call(['command', '--two']) in
                        subprocess.check_call.call_args_list)

    def test_download_scripts(self):
        """ Unboxing downloads remote setup scripts to run """
        command = ['http://my.host.com/path/to/script.py', '--flag']
        commands = [command]
        unbox.run_commands(commands)
        unbox.urlretrieve.assert_called_with(command[0])
        command[0] = unbox.urlretrieve()[0]
        subprocess.check_call.assert_called_with(command)

    def test_run_post_setup_venv(self):
        """ Unboxing runs the post_setup commands with virtualenv path """
        repo = 'git@github.com:user/repository.git'
        envpath = '/virtualenv'
        self._setconf('repository', {
            'post_setup': ['command one', 'command --two'],
            'env': {
                'path': envpath,
                'args': [],
            }
        })
        unbox.main([repo])
        path = envpath + '/bin' + ':' + os.environ['PATH']
        self.assertTrue(call(['command', 'one'], env={'PATH': path}) in
                        subprocess.check_call.call_args_list)
        self.assertTrue(call(['command', '--two'], env={'PATH': path}) in
                        subprocess.check_call.call_args_list)

    def test_create_virtualenv(self):
        """ If 'env' is in conf, run create_virtualenv """
        patch.object(unbox, 'create_virtualenv').start()
        repo = 'git@github.com:user/repository.git'
        self._setconf('repository', {
            'env': {
                'path': '/virtualenv',
                'args': [],
            }
        })
        unbox.main([repo])
        self.assertTrue(unbox.create_virtualenv.called)

    def test_install_dependencies(self):
        """ Unbox all dependencies """
        repo = 'git@github.com:user/repository.git'
        nextrepo = 'git@github.com:user/nextrepo'
        self._setconf('repository', {
            'dependencies': [nextrepo],
        })
        unbox.main([repo])
        subprocess.check_call.assert_called_with(['git', 'clone', nextrepo,
                                                  'nextrepo'])

    def test_no_install_dependencies(self):
        """ Don't install dependencies if --no-deps """
        repo = 'git@github.com:user/repository.git'
        nextrepo = 'git@github.com:user/nextrepo'
        self._setconf('repository', {
            'dependencies': [nextrepo],
        })
        unbox.main([repo, '--no-deps'])
        self.assertTrue(call(['git', 'clone', nextrepo, 'nextrepo']) not in
                        subprocess.check_call.call_args_list)<|MERGE_RESOLUTION|>--- conflicted
+++ resolved
@@ -71,11 +71,7 @@
             'path': 'venv',
             'args': [],
         }
-<<<<<<< HEAD
-        unbox.create_virtualenv(env, 'virtualenv')
-=======
         unbox.create_virtualenv(env)
->>>>>>> 2878a6be
         subprocess.check_call.assert_called_with(['virtualenv', env['path']])
 
 
